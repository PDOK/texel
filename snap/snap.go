package snap

import (
	"fmt"
	"github.com/tobshub/go-sortedmap"
	"log"
	"math"
	"slices"
	"sort"

	"github.com/go-spatial/geom/winding"

	"github.com/go-spatial/geom/encoding/wkt"
	"github.com/muesli/reflow/truncate"

	"github.com/go-spatial/geom"
	"github.com/pdok/texel/intgeom"
	"github.com/pdok/texel/tms20"
	orderedmap "github.com/wk8/go-ordered-map/v2"
	"golang.org/x/exp/constraints"
	"golang.org/x/exp/maps"
)

const (
	keepPointsAndLines      = true // TODO do something with polys that collapsed into points and lines
	internalPixelResolution = 16
)

// SnapPolygon snaps polygons' points to a tile's internal pixel grid
// and adds points to lines to prevent intersections.
//
//nolint:revive
func SnapPolygon(polygon geom.Polygon, tileMatrixSet tms20.TileMatrixSet, tmIDs []tms20.TMID) map[tms20.TMID][]geom.Polygon {
	deepestID := slices.Max(tmIDs)
	ix := newPointIndexFromTileMatrixSet(tileMatrixSet, deepestID)
	tmIDsByLevels := tileMatrixIDsByLevels(tileMatrixSet, tmIDs)
	levels := make([]Level, 0, len(tmIDsByLevels))
	for level := range tmIDsByLevels {
		levels = append(levels, level)
	}

	ix.InsertPolygon(polygon)
	newPolygonsPerLevel := addPointsAndSnap(ix, polygon, levels)

	newPolygonsPerTileMatrixID := make(map[tms20.TMID][]geom.Polygon, len(newPolygonsPerLevel))
	for level, newPolygons := range newPolygonsPerLevel {
		newPolygonsPerTileMatrixID[tmIDsByLevels[level]] = newPolygons
	}

	return newPolygonsPerTileMatrixID
}

func newPointIndexFromTileMatrixSet(tileMatrixSet tms20.TileMatrixSet, deepestTMID tms20.TMID) *PointIndex {
	// TODO ensure that the tile matrix set is actually a quad tree, starting at 0. just assuming now.
	rootTM := tileMatrixSet.TileMatrices[0]
	levelDiff := uint(math.Log2(float64(rootTM.TileWidth))) + uint(math.Log2(float64(internalPixelResolution)))
	maxDepth := uint(deepestTMID) + levelDiff
	bottomLeft, topRight, err := tileMatrixSet.MatrixBoundingBox(0)
	if err != nil {
		panic(fmt.Errorf(`could not make PointIndex from TileMatrixSet %v: %w'`, tileMatrixSet.ID, err))
	}
	intBottomLeft := intgeom.FromGeomPoint(bottomLeft)
	intTopRight := intgeom.FromGeomPoint(topRight)
	intExtent := intgeom.Extent{intBottomLeft.X(), intBottomLeft.Y(), intTopRight.X(), intTopRight.Y()}
	ix := PointIndex{
		Quadrant: Quadrant{
			intExtent: intExtent,
			z:         0,
		},
		maxDepth:    maxDepth,
		quadrants:   make(map[Level]map[Z]Quadrant, maxDepth+1),
		hitOnce:     make(map[uint]map[intgeom.Point][]int),
		hitMultiple: make(map[uint]map[intgeom.Point][]int),
	}
	_, ix.intCentroid = getQuadrantExtentAndCentroid(0, 0, 0, intExtent)

	return &ix
}

func tileMatrixIDsByLevels(tms tms20.TileMatrixSet, tmIDs []tms20.TMID) map[Level]tms20.TMID {
	rootTM := tms.TileMatrices[0]
	levelDiff := uint(math.Log2(float64(rootTM.TileWidth))) + uint(math.Log2(float64(internalPixelResolution)))
	tmIDsByLevels := make(map[Level]tms20.TMID, len(tmIDs))
	for _, tmID := range tmIDs {
		// assuming 2^(tmID) = tm.MatrixWidth = tm.MatrixHeight
		level := uint(tmID) + levelDiff
		tmIDsByLevels[level] = tmID
	}
	return tmIDsByLevels
}

//nolint:cyclop
func addPointsAndSnap(ix *PointIndex, polygon geom.Polygon, levels []Level) map[Level][]geom.Polygon {
	levelMap := asKeys(levels)
	newOuters := make(map[Level][][][2]float64, len(levels))
	newInners := make(map[Level][][][2]float64, len(levels))
	newPointsAndLines := make(map[Level][][][2]float64, len(levels))

	// Could use polygon.AsSegments(), but it skips rings with <3 segments and starts with the last segment.
	for ringIdx, ring := range polygon.LinearRings() {
		if len(levelMap) == 0 { // level could have been obsoleted
			continue
		}
		isOuter := ringIdx == 0
		// winding order is reversed if incorrect
		ring = ensureCorrectWindingOrder(ring, !isOuter)
		ringLen := len(ring)
		newRing := make(map[Level][][2]float64, len(levelMap))
		for level := range levelMap {
			newRing[level] = make([][2]float64, 0, 2*ringLen) // TODO better estimation of new amount of points for a ring
		}

		// walk through the vertices and append to the new ring (on all levels)
		for vertexIdx, vertex := range ring {
			// LinearRings(): "The last point in the linear ring will not match the first point."
			// So also including that one.
			nextVertexIdx := (vertexIdx + 1) % ringLen
			segment := geom.Line{vertex, ring[nextVertexIdx]}
			newVertices := ix.SnapClosestPoints(segment, levelMap, ringIdx)
			for level := range levelMap {
				cleanedNewVertices := cleanupNewVertices(newVertices[level], segment, level, lastElement(newRing[level]))
				newRing[level] = append(newRing[level], cleanedNewVertices...)
			}
		}

		// walk through the new ring and append to the polygon (on all levels)
		for level := range levelMap {
			outerRings, innerRings, pointsAndLines := cleanupNewRing(newRing[level], isOuter, ix.hitMultiple[level], ringIdx)
			// Check if outer ring has become too small
			if isOuter && len(outerRings) == 0 && (!keepPointsAndLines || len(pointsAndLines) == 0) {
				delete(levelMap, level) // If too small, delete it
				continue
			}
			for _, outerRing := range outerRings {
				newOuters[level] = append(newOuters[level], outerRing)
			}
			newInners[level] = append(newInners[level], innerRings...)
			if keepPointsAndLines {
				newPointsAndLines[level] = append(newPointsAndLines[level], pointsAndLines...)
			}
		}
	}

	newPolygons := make(map[Level][][][][2]float64, len(levels))
	for l := range levelMap {
		newOuters[l], newInners[l] = dedupeInnersOuters(newOuters[l], newInners[l])
		newPolygonsForLevel := matchInnersToPolygons(outersToPolygons(newOuters[l]), newInners[l], len(polygon) > 1)
		if len(newPolygonsForLevel) > 1 {
			newPolygons[l] = newPolygonsForLevel
		}
	}

	// points and lines at the end, as outer rings
	for level, pointsAndLines := range newPointsAndLines {
		for _, pointOrLine := range pointsAndLines {
			newPolygons[level] = append(newPolygons[level], [][][2]float64{pointOrLine})
		}
	}
	return floatPolygonsToGeomPolygonsForAllLevels(newPolygons)
}

func outersToPolygons(outers [][][2]float64) [][][][2]float64 {
	polygons := make([][][][2]float64, len(outers))
	for i := 0; i < len(outers); i++ {
		polygons[i] = [][][2]float64{outers[i]}
	}
	return polygons
}

<<<<<<< HEAD
func dedupeAndSortBySizeInnersOuters(outers [][][2]float64, inners [][][2]float64) ([][][2]float64, [][][2]float64) {
=======
// lang=python
func dedupeInnersOuters(outers [][][2]float64, inners [][][2]float64) ([][][2]float64, [][][2]float64) {
>>>>>>> 5a5d6b7c
	// ToDo: optimize by deleting rings from allRings on the fly
	allRings := append(outers, inners...)
	lenOuters := len(outers)
	var indexesToDelete []int
	for i := 0; i < len(allRings); i++ {
		iIsOuter := i < lenOuters
		var equalOutersIndexes []int
		var equalInnersIndexes []int
		if iIsOuter {
			equalOutersIndexes = append(equalOutersIndexes, i)
		} else {
			equalInnersIndexes = append(equalInnersIndexes, i)
		}
	compareTwoRings:
		for j := i + 1; j < len(allRings); j++ {
			jIsOuter := j < lenOuters
			// check length
			iLen := len(allRings[i])
			jLen := len(allRings[j])
			if iLen != jLen {
				continue
			}
			idx := slices.Index(allRings[j], allRings[i][0])
			if idx < 0 {
				continue
			}
			differentWindingOrder := iIsOuter && !jIsOuter
			// Check if rings are equal
			for k := 0; k < iLen; k++ {
				if !differentWindingOrder && allRings[i][k] != allRings[j][idx+k%iLen] {
					continue compareTwoRings
				}
				if differentWindingOrder && allRings[i][k] != allRings[j][idx-k%iLen] {
					continue compareTwoRings
				}
			}
			// they are the same!
			if jIsOuter {
				equalOutersIndexes = append(equalOutersIndexes, j)
			} else {
				equalInnersIndexes = append(equalInnersIndexes, j)
			}
		}
		// hier toevoegen aan indexesToDelete. mits meer dan 1 herhaling
		difference := int(math.Abs(float64(len(equalOutersIndexes)) - float64(len(equalInnersIndexes))))
		if difference == 0 {
			indexesToDelete = append(indexesToDelete, equalOutersIndexes[1:]...)
			indexesToDelete = append(indexesToDelete, equalInnersIndexes[1:]...)
		}
		if difference > 0 {
			numToDelete := min(len(equalOutersIndexes), len(equalInnersIndexes))
			indexesToDelete = append(indexesToDelete, equalOutersIndexes[0:numToDelete-1]...)
			indexesToDelete = append(indexesToDelete, equalInnersIndexes[0:numToDelete-1]...)
		}
	}
	newOuters := make([][][2]float64, 0, lenOuters)
	newInners := make([][][2]float64, 0, len(inners))
	for i, outer := range outers {
		if slices.Contains(indexesToDelete, i) {
			continue
		}
		newOuters = append(newOuters, outer)
	}
	for i, inner := range inners {
		if slices.Contains(indexesToDelete, i+lenOuters) {
			continue
		}
		newInners = append(newInners, inner)
	}
	return newOuters, newInners
}

func matchInnersToPolygons(polygons [][][][2]float64, innerRings [][][2]float64, hasInners bool) [][][][2]float64 {
	lenPolygons := len(polygons)
	if len(innerRings) == 0 {
		return polygons
	}

	var polyISortedByOuterAreaDesc []int
	var innersTurnedOuters [][][2]float64
matchInners:
	for _, innerRing := range innerRings {
		containsPerPolyI := orderedmap.New[int, uint](orderedmap.WithCapacity[int, uint](lenPolygons)) // TODO don't need ordered map anymore?
		// this is pretty nested, but usually breaks early
		for _, vertex := range innerRing {
			for polyI := range polygons {
				contains, _ := ringContains(polygons[polyI][0], vertex)
				// it doesn't matter if on boundary or not, if not on boundary there could still be multiple (nested) matching polygons
				if contains {
					containsPerPolyI.Set(polyI, containsPerPolyI.Value(polyI)+1)
				}
			}
			matchingPolyI, _, matchCount := findLastKeyWithMaxValue(containsPerPolyI)
			if matchCount == 1 {
				polygons[matchingPolyI] = append(polygons[matchingPolyI], innerRing)
				continue matchInners
			}
		}
		if containsPerPolyI.Len() == 0 {
			// no (single) matching outer ring was found
			// presumably because the inner ring's winding order is incorrect and it should have been an outer
			// TODO is that presumption correct and is this really never a panic? // panicNoMatchingOuterForInnerRing(polygons, innerRing)
			// TODO should it be a candidate for other the other inner rings?
			log.Printf("no matching outer for inner ring found, turned inner into outer. original has inners: %v", hasInners)
			innersTurnedOuters = append(innersTurnedOuters, reverseClone(innerRing))
			continue
		}
		// multiple matching outer rings were found. use the smallest one
		// TODO dedupe poly outers (not here)
		if polyISortedByOuterAreaDesc == nil {
			polyISortedByOuterAreaDesc = sortPolyIdxsByOuterAreaDesc(polygons)
		}
		smallestMatchingPolyI := lastMatch(polyISortedByOuterAreaDesc, orderedMapKeys(containsPerPolyI))
		polygons[smallestMatchingPolyI] = append(polygons[smallestMatchingPolyI], innerRing)
	}
	for i := range innersTurnedOuters {
		polygons = append(polygons, [][][2]float64{innersTurnedOuters[i]})
	}
	return polygons
}

func sortPolyIdxsByOuterAreaDesc(polygons [][][][2]float64) []int {
	areas := sortedmap.New[int, float64](len(polygons), func(i, j float64) bool {
		return i > j // desc
	})
	for i := range polygons {
		if len(polygons[i]) == 0 {
			areas.Insert(i, 0.0)
		} else {
			areas.Insert(i, shoelace(polygons[i][0]))
		}
	}
	return areas.Keys()
}

// from paulmach/orb, modified to also return whether it's on the boundary
// ringContains returns true if the point is inside the ring.
// Points on the boundary are also considered in. In which case the second returned var is true too.
func ringContains(ring [][2]float64, point [2]float64) (contains, onBoundary bool) {
	// TODO check first if the point is in the extent/bound/envelop

	c, on := rayIntersect(point, ring[0], ring[len(ring)-1])
	if on {
		return true, true
	}

	for i := 0; i < len(ring)-1; i++ {
		intersects, on := rayIntersect(point, ring[i], ring[i+1])
		if on {
			return true, true
		}

		if intersects {
			c = !c // https://en.wikipedia.org/wiki/Even-odd_rule
		}
	}

	return c, false
}

// from paulmach/orb
// Original implementation: http://rosettacode.org/wiki/Ray-casting_algorithm#Go
//
//nolint:cyclop,nestif
func rayIntersect(pt, start, end [2]float64) (intersects, on bool) {
	if start[xAx] > end[xAx] {
		start, end = end, start
	}

	if pt[xAx] == start[xAx] {
		if pt[yAx] == start[yAx] {
			// pt == start
			return false, true
		} else if start[xAx] == end[xAx] {
			// vertical segment (start -> end)
			// return true if within the line, check to see if start or end is greater.
			if start[yAx] > end[yAx] && start[yAx] >= pt[yAx] && pt[yAx] >= end[yAx] {
				return false, true
			}

			if end[yAx] > start[yAx] && end[yAx] >= pt[yAx] && pt[yAx] >= start[yAx] {
				return false, true
			}
		}

		// Move the y coordinate to deal with degenerate case
		pt[xAx] = math.Nextafter(pt[xAx], math.Inf(1))
	} else if pt[xAx] == end[xAx] {
		if pt[yAx] == end[yAx] {
			// matching the end point
			return false, true
		}

		pt[xAx] = math.Nextafter(pt[xAx], math.Inf(1))
	}

	if pt[xAx] < start[xAx] || pt[xAx] > end[xAx] {
		return false, false
	}

	if start[yAx] > end[yAx] {
		if pt[yAx] > start[yAx] {
			return false, false
		} else if pt[yAx] < end[yAx] {
			return true, false
		}
	} else {
		if pt[yAx] > end[yAx] {
			return false, false
		} else if pt[yAx] < start[yAx] {
			return true, false
		}
	}

	rs := (pt[yAx] - start[yAx]) / (pt[xAx] - start[xAx])
	ds := (end[yAx] - start[yAx]) / (end[xAx] - start[xAx])

	if rs == ds {
		return false, true
	}

	return rs <= ds, false
}

// cleanupNewVertices cleans up the closest points for a line that were just retrieved inside addPointsAndSnap
func cleanupNewVertices(newVertices [][2]float64, segment [2][2]float64, level Level, lastVertex *[2]float64) [][2]float64 {
	newVerticesCount := len(newVertices)
	if newVerticesCount == 0 { // should never happen, SnapClosestPoints should have returned at least one point
		panicNoPointsFoundForVertices(segment, level)
	}
	// 0 if len is 1, 1 otherwise
	minus := min(newVerticesCount-1, 1)
	// remove last vertex if there is more than 1 vertex, as the first vertex in the next segment will be the same
	newVertices = newVertices[:newVerticesCount-minus]
	// remove first element if it is equal to the last element added to newRing
	if lastVertex != nil && newVertices[0] == *lastVertex {
		newVertices = newVertices[1:]
	}
	return newVertices
}

// cleanupNewRing cleans up a ring (if not too small) that was just crafted inside addPointsAndSnap
func cleanupNewRing(newRing [][2]float64, isOuter bool, hitMultiple map[intgeom.Point][]int, ringIdx int) (outerRings, innerRings, pointsAndLines [][][2]float64) {
	newRingLen := len(newRing)
	// LinearRings(): "The last point in the linear ring will not match the first point."
	if newRingLen > 1 && newRing[0] == newRing[newRingLen-1] {
		newRing = newRing[:newRingLen-1]
		newRingLen--
	}
	// filter out too small rings
	if newRingLen < 3 {
		return nil, nil, [][][2]float64{newRing}
	}
	// deduplicate points in the ring
	newRing = kmpDeduplicate(newRing)
	newRingLen = len(newRing)
	// again filter out too small rings, after deduping
	if newRingLen < 3 {
		return nil, nil, [][][2]float64{newRing}
	}
	// split ring and return results
	return splitRing(newRing, isOuter, hitMultiple, ringIdx)
}

// if winding order is incorrect, ring is reversed to correct winding order
func ensureCorrectWindingOrder(ring [][2]float64, shouldBeClockwise bool) [][2]float64 {
	if !windingOrderIsCorrect(ring, shouldBeClockwise) {
		return reverseClone(ring)
	}
	return ring
}

// validate winding order (CCW for outer rings, CW for inner rings)
func windingOrderIsCorrect(ring [][2]float64, shouldBeClockwise bool) bool {
	wo := winding.Order{}.OfPoints(ring...)
	return wo.IsClockwise() && shouldBeClockwise || wo.IsCounterClockwise() && !shouldBeClockwise || wo.IsColinear()
}

// TODO: rewrite by using intgeoms for as long as possible
func isHitMultiple(hitMultiple map[intgeom.Point][]int, vertex [2]float64, ringIdx int) bool {
	intVertex := intgeom.FromGeomPoint(vertex)
	return slices.Contains(hitMultiple[intVertex], ringIdx) || // exact match
		slices.Contains(hitMultiple[intgeom.Point{intVertex[xAx] + 1, intVertex[yAx]}], ringIdx) || // fuzzy search
		slices.Contains(hitMultiple[intgeom.Point{intVertex[xAx] - 1, intVertex[yAx]}], ringIdx) ||
		slices.Contains(hitMultiple[intgeom.Point{intVertex[xAx], intVertex[yAx] + 1}], ringIdx) ||
		slices.Contains(hitMultiple[intgeom.Point{intVertex[xAx], intVertex[yAx] - 1}], ringIdx)
}

// split ring into multiple rings at any point where the ring goes through the point more than once
//
//nolint:cyclop,gocritic
func splitRing(ring [][2]float64, isOuter bool, hitMultiple map[intgeom.Point][]int, ringIdx int) (outerRings, innerRings, pointsAndLines [][][2]float64) {
	partialRingIdx := 0
	stack := orderedmap.New[int, [][2]float64]()
	stack.Set(partialRingIdx, [][2]float64{})
	completeRings := make(map[int][][2]float64)
	checkRing := append(ring, ring[0])
	for vertexIdx, vertex := range checkRing {
		if vertexIdx == 0 || !isHitMultiple(hitMultiple, vertex, ringIdx) {
			if partialRing, inited := stack.Get(partialRingIdx); !inited {
				stack.Set(partialRingIdx, make([][2]float64, 0, len(checkRing)))
			} else {
				stack.Set(partialRingIdx, append(partialRing, vertex))
			}
			if vertexIdx < len(checkRing)-1 {
				continue
			}
		} else {
			stack.Set(partialRingIdx, append(stack.Value(partialRingIdx), vertex))
		}
		tempRing := stack.Value(partialRingIdx)
		if tempRing[0] == tempRing[len(tempRing)-1] {
			// tempRing is already a complete ring
			completeRings[partialRingIdx] = tempRing[:len(tempRing)-1]
			stack.Delete(partialRingIdx)
		} else {
			// keep prepending partial rings from the stack until tempRing is a complete ring, or the end of the stack is reached
			partialsToRemove := []int{partialRingIdx}
			for r := stack.Newest().Prev(); r != nil; r = r.Prev() {
				stackIdx := r.Key
				partialRingFromStack := r.Value
				// add previous partial ring if it connects to the start of the temp ring
				if partialRingFromStack[len(partialRingFromStack)-1] == tempRing[0] {
					partialsToRemove = append(partialsToRemove, stackIdx)
					tempRing = append(partialRingFromStack, tempRing[1:]...)
				} else {
					break
				}
				// closed ring, clean up partials
				if tempRing[0] == tempRing[len(tempRing)-1] {
					completeRings[stackIdx] = tempRing[:len(tempRing)-1]
					for _, idx := range partialsToRemove {
						stack.Delete(idx)
					}
					break
				}
			}
		}
		if vertexIdx < len(checkRing)-1 {
			partialRingIdx++
			stack.Set(partialRingIdx, append(stack.Value(partialRingIdx), vertex))
		} else if stack.Len() > 0 {
			// if partial rings remain on stack when end of ring is reached, something has gone wrong
			panicPartialRingsRemainingOnStack(stack)
		}
	}
	completeRingKeys := maps.Keys(completeRings)
	sort.Ints(completeRingKeys)
	for _, completeRingKey := range completeRingKeys {
		completeRing := completeRings[completeRingKey]
		// rings with 0 area (defined as having fewer than 3 points) are separated
		switch {
		case len(completeRing) < 3:
			pointsAndLines = append(pointsAndLines, completeRing)
		case isOuter:
			// check winding order, add to inner rings if incorrect
			if !windingOrderIsCorrect(completeRing, false) {
				innerRings = append(innerRings, completeRing)
			} else {
				outerRings = append(outerRings, completeRing)
			}
		default:
			// check winding order, add to outer rings if incorrect
			if !windingOrderIsCorrect(completeRing, true) {
				outerRings = append(outerRings, completeRing)
			} else {
				innerRings = append(innerRings, completeRing)
			}
		}
	}
	// outer ring(s) incorrectly saved as inner ring(s) or vice versa due to winding order, swap
	if isOuter && len(outerRings) == 0 && len(innerRings) > 0 {
		for _, innerRing := range innerRings {
			slices.Reverse(innerRing) // in place, not used elsewhere
			outerRings = append(outerRings, innerRing)
		}
		innerRings = make([][][2]float64, 0)
	} else if !isOuter && len(innerRings) == 0 && len(outerRings) > 0 {
		for _, outerRing := range outerRings {
			slices.Reverse(outerRing) // in place, not used elsewhere
			innerRings = append(innerRings, outerRing)
		}
		outerRings = make([][][2]float64, 0)
	}
	return outerRings, innerRings, pointsAndLines
}

// deduplication using an implementation of the Knuth-Morris-Pratt algorithm
//
//nolint:cyclop,funlen
func kmpDeduplicate(ring [][2]float64) [][2]float64 {
	ringLen := len(ring)
	// sequences (from index uptoandincluding index) to remove, sorted by starting index, mapped to prevent dupes
	sequencesToRemove := sortedmap.New[string, [2]int](ringLen, func(a, b [2]int) bool {
		return a[xAx] < b[xAx]
	})
	// walk through ring until a step back is taken, then identify how many steps back are taken and search for repeats
	visitedPoints := [][2]float64{}
	for i := 0; i < ringLen; {
		vertex := ring[i]
		// not a step back, continue
		if len(visitedPoints) <= 1 || visitedPoints[len(visitedPoints)-2] != vertex {
			visitedPoints = append(visitedPoints, vertex)
			i++
			continue
		}
		// first step back taken, check backwards through visited points to build reverse segment
		reverseSegment := [][2]float64{visitedPoints[len(visitedPoints)-1], visitedPoints[len(visitedPoints)-2]}
		for j := 3; j <= len(visitedPoints); j++ {
			nextI := i + (j - 2)
			if nextI <= ringLen-1 && visitedPoints[len(visitedPoints)-j] == ring[nextI] {
				reverseSegment = append(reverseSegment, visitedPoints[len(visitedPoints)-j])
			} else {
				// end of segment
				break
			}
		}
		// create segment from reverse segment
		segment := make([][2]float64, len(reverseSegment))
		copy(segment, reverseSegment)
		slices.Reverse(segment) // in place, not used elsewhere
		// create search corpus: initialise with section of 3*segment length, then continuously
		// add 2*segment length until corpus contains a point that is not in segment
		start := i - len(segment)
		end := start + (3 * len(segment))
		k := 0
		corpus := ring[start:min(end, ringLen)]
		for {
			stop := false
			// check if (additional) corpus contains a point that is not in segment
			for _, vertex := range corpus[k:] {
				if !slices.Contains(segment, vertex) {
					stop = true
					break
				}
			}
			// corpus already runs until the end of ring
			if end > ringLen {
				stop = true
			}
			if stop {
				break
			}
			// expand corpus
			k = len(corpus)
			corpus = append(corpus, ring[end:min(end+(2*len(segment)), ringLen)]...)
			end += 2 * len(segment)
		}
		// search corpus for all matches of segment and reverseSegment
		matches := kmpSearchAll(corpus, segment)
		reverseMatches := kmpSearchAll(corpus, reverseSegment)
		switch {
		case len(matches) > 1 && (len(matches)-len(reverseMatches)) == 1:
			// zigzag found (segment occurs one time more often than its reverse)
			// mark all but one occurrance of segment for removal
			sequenceStart := start + len(segment)
			sequenceEnd := start + matches[len(matches)-1] + len(segment)
			sequencesToRemove.Insert(fmt.Sprint(segment), [2]int{sequenceStart, sequenceEnd})
			// skip past matched section and reset visitedPoints
			i = sequenceEnd
			visitedPoints = [][2]float64{}
		case len(matches) > 1 && len(matches) == len(reverseMatches):
			// multiple backtrace found (segment occurs more than once, and equally as many times as its reverse)
			// mark all but one occurrance of segment and one occurrance of its reverse for removal
			sequenceStart := start + (2 * len(segment)) - 1
			sequenceEnd := start + matches[len(matches)-1] + len(segment)
			sequencesToRemove.Insert(fmt.Sprint(segment), [2]int{sequenceStart, sequenceEnd})
			// skip past matched section and reset visitedPoints
			i = sequenceEnd
			visitedPoints = [][2]float64{}
		case len(matches) == 1 && len(reverseMatches) == 1:
			// backtrace found (segment and its reverse occur exactly once)
			// no removal necessary, skip past matched section and reset visitedPoints
			i = start + (2 * len(segment)) - 1
			visitedPoints = [][2]float64{}
		default:
			sequenceStart := start
			var sequenceEnd int
			var endPointIdx int
			if len(reverseMatches) > len(matches) {
				// segment occurs fewer times than its reverse -- could be an odd zigzag, or a backtrace followed by a triangle or a square
				// remove the initial backtrace, retain the remaining points (backtrace, triangle, or square)
				sequenceEnd = start + 2*(len(segment)-1)*len(matches)
				endPointIdx = start + reverseMatches[len(reverseMatches)-1] + len(segment)
			} else if len(matches) > 1 && (len(matches)-len(reverseMatches)) > 1 {
				// segment occurs more than one time more often then its reverse -- same as previous case, but with an initial zigzag instead of an initial backtrace
				sequenceEnd = start + 2*(len(segment)-1)*len(reverseMatches)
				endPointIdx = start + matches[len(matches)-1] + len(segment)
			}
			sequencesToRemove.Insert(fmt.Sprint(segment), [2]int{sequenceStart, sequenceEnd})
			// (checking if remaining points are on a straight line could be done here
			//  but is not necessary because snap always inserts it)
			// skip past matched section and reset visitedPoints
			i = endPointIdx - 1
			visitedPoints = [][2]float64{}
		}
	}
	return removeSequences(ring, sequencesToRemove)
}

func removeSequences(ring [][2]float64, sequencesToRemove *sortedmap.SortedMap[string, [2]int]) (newRing [][2]float64) {
	mmap := sequencesToRemove.Map()
	keepFrom := 0
	for _, key := range sequencesToRemove.Keys() {
		sequenceToRemove := mmap[key]
		keepTo := sequenceToRemove[0]
		newRing = append(newRing, ring[keepFrom:keepTo]...)
		keepFrom = sequenceToRemove[1]
	}
	newRing = append(newRing, ring[keepFrom:]...)
	return newRing
}

// repeatedly calls kmpSearch, returning all starting indexes of 'find' in 'corpus'
func kmpSearchAll(corpus, find [][2]float64) []int {
	matches := []int{}
	offset := 0
	for {
		match := kmpSearch(corpus, find)
		if match == len(corpus) {
			// no match found
			break
		}
		matches = append(matches, match+offset)
		offset += match + len(find)
		corpus = corpus[match+len(find):]
		if len(corpus) < len(find) {
			// corpus is smaller than find --> no further matches possible
			break
		}
	}
	return matches
}

// returns the index (0 based) of the start of 'find' in 'corpus', or returns the length of 'corpus' on failure
func kmpSearch(corpus, find [][2]float64) int {
	m, i := 0, 0
	table := make([]int, max(len(corpus), 2))
	kmpTable(find, table)
	for m+i < len(corpus) {
		if find[i] == corpus[m+i] {
			if i == len(find)-1 {
				return m
			}
			i++
		} else {
			if table[i] > -1 {
				i = table[i]
				m = m + i - table[i] //
			} else {
				i = 0
				m++
			}
		}
	}
	return len(corpus)
}

// populates the partial match table 'table' for 'find'
func kmpTable(find [][2]float64, table []int) {
	pos, cnd := 2, 0
	table[0], table[1] = -1, 0
	for pos < len(find) {
		switch {
		case find[pos-1] == find[cnd]:
			cnd++
			table[pos] = cnd
			pos++
		case cnd > 0:
			cnd = table[cnd]
		default:
			table[pos] = 0
			pos++
		}
	}
}

func lastElement[T any](elements []T) *T {
	length := len(elements)
	if length > 0 {
		return &elements[length-1]
	}
	return nil
}

func asKeys[T constraints.Ordered](elements []T) map[T]any {
	mapped := make(map[T]any, len(elements))
	for _, element := range elements {
		mapped[element] = struct{}{}
	}
	return mapped
}

func findLastKeyWithMaxValue[K comparable, V constraints.Ordered](m *orderedmap.OrderedMap[K, V]) (maxK K, maxV V, numWinners uint) {
	first := true
	for p := m.Newest(); p != nil; p = p.Prev() {
		if first || p.Value > maxV {
			maxK = p.Key
			maxV = p.Value
			numWinners = 1
			first = false
			continue
		}
		if p.Value == maxV {
			numWinners++
		}
	}
	return
}

func orderedMapKeys[K comparable, V any](m *orderedmap.OrderedMap[K, V]) []K {
	l := make([]K, m.Len())
	i := 0
	for p := m.Oldest(); p != nil; p = p.Next() {
		l[i] = p.Key
		i++
	}
	return l
}

func lastMatch[T comparable](haystack, needle []T) T {
	for i := len(haystack) - 1; i >= 0; i-- {
		if slices.Contains(needle, haystack[i]) {
			return haystack[i]
		}
	}
	var empty T
	return empty
}

func floatPolygonsToGeomPolygonsForAllLevels(floatersPerLevel map[Level][][][][2]float64) map[Level][]geom.Polygon {
	geomsPerLevel := make(map[Level][]geom.Polygon, len(floatersPerLevel))
	for l := range floatersPerLevel {
		geomsPerLevel[l] = floatPolygonsToGeomPolygons(floatersPerLevel[l])
	}
	return geomsPerLevel
}

func floatPolygonsToGeomPolygons(floaters [][][][2]float64) []geom.Polygon {
	geoms := make([]geom.Polygon, len(floaters))
	for i := range floaters {
		geoms[i] = floaters[i]
	}
	return geoms
}

func floatPolygonToGeomPolygon(floater [][][2]float64) geom.Polygon {
	return floater
}

func floatRingToGeomPolygon(floater [][2]float64) geom.Polygon {
	return geom.Polygon{floater}
}

func panicNoPointsFoundForVertices(segment [2][2]float64, level Level) {
	panic(fmt.Sprintf("no points found for %v on level %v", segment, level))
}

func panicPartialRingsRemainingOnStack(stack *orderedmap.OrderedMap[int, [][2]float64]) {
	panicMsg := fmt.Sprintf("reached end of ring with stack length %d, expected 0\nremaining stack:\n", stack.Len())
	for r := stack.Oldest(); r != nil; r = r.Next() {
		panicMsg = fmt.Sprintf("%s\tkey %d: %v\n", panicMsg, r.Key, r.Value)
	}
	panic(panicMsg)
}

func panicInnerRingsButNoOuterRings(level Level, polygon [][][2]float64, innerRings [][][2]float64) {
	panic(fmt.Errorf("inner rings but no outer rings, on level %v, for polygon:\n%v\n\ninnerrings:%v",
		level,
		truncatedWkt(floatPolygonToGeomPolygon(polygon), 100),
		wkt.MustEncode(geom.Polygon{innerRings[0]})))
}

func panicNoMatchingOuterForInnerRing(polygons [][][][2]float64, innerRing [][2]float64) {
	panicMsg := "no matching outer ring for inner ring.\ninner: " + wkt.MustEncode(floatRingToGeomPolygon(innerRing))
	panicMsg += "\nouters:"
	for _, polygon := range floatPolygonsToGeomPolygons(polygons) {
		panicMsg += "\n" + wkt.MustEncode(geom.Polygon{polygon[0]})
	}
	panic(panicMsg)
}

func panicMoreThanOneMatchingOuterRing(polygons [][][][2]float64, innerRing [][2]float64) {
	panicMsg := "more than one matching outer ring for inner ring.\ninner: " + wkt.MustEncode(floatRingToGeomPolygon(innerRing))
	panicMsg += "\nouters:"
	for _, polygon := range floatPolygonsToGeomPolygons(polygons) {
		panicMsg += "\n" + wkt.MustEncode(geom.Polygon{polygon[0]})
	}
	panic(panicMsg)
}

func panicDeletedPolygonHasInnerRing(polygon [][][2]float64) {
	panicMsg := fmt.Sprintf("a deleted dupe polygon had more than one ring, %v",
		truncatedWkt(floatPolygonToGeomPolygon(polygon), 100))
	panic(panicMsg)
}

func truncatedWkt(geom geom.Geometry, width uint) string {
	return truncate.StringWithTail(wkt.MustEncode(geom), width, "...")
}

func reverseClone[S ~[]E, E any](s S) S {
	if s == nil {
		return nil
	}
	l := len(s)
	c := make(S, l)
	for i := 0; i < l; i++ {
		c[l-1-i] = s[i]
	}
	return c
}

func roundFloat(f float64, p uint) float64 {
	r := math.Pow(10, float64(p))
	return math.Round(f*r) / r
}<|MERGE_RESOLUTION|>--- conflicted
+++ resolved
@@ -167,12 +167,7 @@
 	return polygons
 }
 
-<<<<<<< HEAD
-func dedupeAndSortBySizeInnersOuters(outers [][][2]float64, inners [][][2]float64) ([][][2]float64, [][][2]float64) {
-=======
-// lang=python
 func dedupeInnersOuters(outers [][][2]float64, inners [][][2]float64) ([][][2]float64, [][][2]float64) {
->>>>>>> 5a5d6b7c
 	// ToDo: optimize by deleting rings from allRings on the fly
 	allRings := append(outers, inners...)
 	lenOuters := len(outers)
