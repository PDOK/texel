--- conflicted
+++ resolved
@@ -52,23 +52,11 @@
 //	   minX    0    maxX
 //	          inc
 type PointIndex struct {
-<<<<<<< HEAD
-	intRootExtent intgeom.Extent // extent of the entire/top/root/highest grid
-	level         Level
-	x             Ord            // from the left
-	y             Ord            // from the bottom
-	intExtent     intgeom.Extent // maxX and MaxY are exclusive
-	intCentroid   intgeom.Point
-	hasPoints     bool
-	maxDepth      Depth // 0 means this is a leaf
-	quadrants     [4]*PointIndex
-	hitOnce       map[uint]map[intgeom.Point][]int
-	hitMultiple   map[uint]map[intgeom.Point][]int
-=======
 	Quadrant
 	maxDepth  Level
 	quadrants map[Level]map[Z]Quadrant
->>>>>>> 424ca613
+	hitOnce       map[uint]map[intgeom.Point][]int
+	hitMultiple   map[uint]map[intgeom.Point][]int
 }
 
 type Level = uint
@@ -159,30 +147,23 @@
 	quadrantsPerLevel := ix.snapClosestPoints(intLine, levelMap)
 
 	pointsPerLevel := make(map[Level][][2]float64, len(levelMap))
-<<<<<<< HEAD
-	for level, pointIndices := range pointIndicesPerLevel {
-		if ix.hitOnce[level] == nil {
-			ix.hitOnce[level] = make(map[intgeom.Point][]int)
-		}
-		if ix.hitMultiple[level] == nil {
-			ix.hitMultiple[level] = make(map[intgeom.Point][]int)
-		}
-		points := make([][2]float64, len(pointIndices))
-		for i, ixWithPoint := range pointIndices {
-			points[i] = ixWithPoint.intCentroid.ToGeomPoint()
-			// ignore first point to avoid superfluous duplicates
-			if i > 0 {
-				checkPointHits(ix, ixWithPoint.intCentroid, ringId, level)
-			}
-=======
 	for level, quadrants := range quadrantsPerLevel {
 		if len(quadrants) == 0 {
 			continue
 		}
+		if ix.hitOnce[level] == nil {
+			ix.hitOnce[level] = make(map[intgeom.Point][]int)
+		}
+		if ix.hitMultiple[level] == nil {
+			ix.hitMultiple[level] = make(map[intgeom.Point][]int)
+		}
 		points := make([][2]float64, len(quadrants))
 		for i, quadrant := range quadrants {
 			points[i] = quadrant.intCentroid.ToGeomPoint()
->>>>>>> 424ca613
+			// ignore first point to avoid superfluous duplicates
+			if i > 0 {
+				checkPointHits(ix, quadrant.intCentroid, ringId, level)
+			}
 		}
 		pointsPerLevel[level] = points
 	}
