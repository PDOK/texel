--- conflicted
+++ resolved
@@ -211,11 +211,34 @@
 			}}},
 		},
 		{
-<<<<<<< HEAD
+			name:  "lines and points are filtered out (for now)",
+			tms:   loadEmbeddedTileMatrixSet(t, "NetherlandsRDNewQuad"),
+			tmIDs: []tms20.TMID{0},
+			polygon: geom.Polygon{{
+				{90713.55, 530388.466},
+				{90741.04, 530328.675},
+				{90673.689, 530324.552},
+				{90664.068, 530379.532},
+			}},
+			want: map[tms20.TMID]geom.Polygon{0: nil},
+		},
+		{
+			name:  "ring length < 3 _after_ deduping, also should be filtered out",
+			tms:   loadEmbeddedTileMatrixSet(t, "NetherlandsRDNewQuad"),
+			tmIDs: []tms20.TMID{0},
+			polygon: geom.Polygon{{
+				{211124.566, 574932.941},
+				{211142.954, 574988.796},
+				{211059.858, 574971.321},
+				{211163.163, 574994.581},
+			}},
+			want: map[tms20.TMID]geom.Polygon{0: nil},
+		},
+		{
 			name:  "outer ring only, needs splitting",
 			tms:   newSimpleTileMatrixSet(1, 8),
 			tmIDs: []tms20.TMID{1},
-			polygon: &geom.Polygon{{
+			polygon: geom.Polygon{{
 				{0.0, 3.0},
 				{3.0, 0.0},
 				{6.0, 3.0},
@@ -227,7 +250,7 @@
 				{6.0, 3.0},
 				{3.0, 6.0},
 			}},
-			want: map[tms20.TMID]*geom.Polygon{1: {
+			want: map[tms20.TMID]geom.Polygon{1: {
 				{
 					{0.25, 3.25},
 					{3.25, 0.25},
@@ -250,7 +273,7 @@
 			name:  "outer ring with one inner ring, outer needs splitting",
 			tms:   newSimpleTileMatrixSet(1, 8),
 			tmIDs: []tms20.TMID{1},
-			polygon: &geom.Polygon{
+			polygon: geom.Polygon{
 				{
 					{0.0, 3.0},
 					{3.0, 0.0},
@@ -270,7 +293,7 @@
 					{3.0, 2.0},
 				},
 			},
-			want: map[tms20.TMID]*geom.Polygon{1: {
+			want: map[tms20.TMID]geom.Polygon{1: {
 				{
 					{0.25, 3.25},
 					{3.25, 0.25},
@@ -294,30 +317,6 @@
 					{3.25, 2.25},
 				},
 			}},
-=======
-			name:  "lines and points are filtered out (for now)",
-			tms:   loadEmbeddedTileMatrixSet(t, "NetherlandsRDNewQuad"),
-			tmIDs: []tms20.TMID{0},
-			polygon: geom.Polygon{{
-				{90713.55, 530388.466},
-				{90741.04, 530328.675},
-				{90673.689, 530324.552},
-				{90664.068, 530379.532},
-			}},
-			want: map[tms20.TMID]geom.Polygon{0: nil},
-		},
-		{
-			name:  "ring length < 3 _after_ deduping, also should be filtered out",
-			tms:   loadEmbeddedTileMatrixSet(t, "NetherlandsRDNewQuad"),
-			tmIDs: []tms20.TMID{0},
-			polygon: geom.Polygon{{
-				{211124.566, 574932.941},
-				{211142.954, 574988.796},
-				{211059.858, 574971.321},
-				{211163.163, 574994.581},
-			}},
-			want: map[tms20.TMID]geom.Polygon{0: nil},
->>>>>>> 424ca613
 		},
 	}
 	for _, tt := range tests {
