---
name: build
env:
  image: pdok/texel
"on":
  push:
    tags:
      - '*'
jobs:
  docker:
    runs-on: ubuntu-latest
    steps:
<<<<<<< HEAD
      - name: Checkout
        uses: actions/checkout@v4
        with:
          fetch-tags: true
=======
      - name: Ensure master  # because master branch is protected and others not
        if: "!endsWith(github.event.base_ref, 'master')"
        run: exit -1
      - name: Checkout  # for go build -buildvcs to be able to read git info
        uses: actions/checkout@v4
>>>>>>> ca9ae6d8
      - name: Docker meta
        id: docker_meta
        uses: docker/metadata-action@v5
        with:
          images: ${{ env.image }}
          tags: |
            type=semver,pattern={{major}}
            type=semver,pattern={{major}}.{{minor}}
            type=semver,pattern={{version}}
      - name: Login to PDOK Docker Hub
        uses: docker/login-action@v3
        with:
          username: koalapdok
          password: ${{ secrets.DOCKERHUB_PUSH }}
      - name: Set up Docker Buildx
        uses: docker/setup-buildx-action@v3
      - name: Build and push
<<<<<<< HEAD
        id: docker_build
=======
>>>>>>> ca9ae6d8
        uses: docker/build-push-action@v5
        with:
          context: .  # for go build -buildvcs to be able to read git info
          push: true
          tags: ${{ steps.docker_meta.outputs.tags }}
          labels: ${{ steps.docker_meta.outputs.labels }}
          cache-from: type=gha
          cache-to: type=gha,mode=max
      - name: Build result notification
        if: success() || failure()
        uses: 8398a7/action-slack@v3
        with:
          fields: all
          status: custom
          custom_payload: |
            {
              attachments: [{
                color: '${{ job.status }}' === 'success' ? 'good' : '${{ job.status }}' === 'failure' ? 'danger' : 'warning',
                text: `${process.env.AS_WORKFLOW} ${{ job.status }} for ${process.env.AS_REPO}!\n${process.env.AS_JOB} job on ${process.env.AS_REF} (commit: ${process.env.AS_COMMIT}, version: ${{ steps.docker_meta.outputs.version }}) by ${process.env.AS_AUTHOR} took ${process.env.AS_TOOK}`,
              }]
            }
        env:
          SLACK_WEBHOOK_URL: ${{ secrets.SLACK_WEBHOOK_URL }}<|MERGE_RESOLUTION|>--- conflicted
+++ resolved
@@ -10,18 +10,11 @@
   docker:
     runs-on: ubuntu-latest
     steps:
-<<<<<<< HEAD
-      - name: Checkout
-        uses: actions/checkout@v4
-        with:
-          fetch-tags: true
-=======
       - name: Ensure master  # because master branch is protected and others not
         if: "!endsWith(github.event.base_ref, 'master')"
         run: exit -1
       - name: Checkout  # for go build -buildvcs to be able to read git info
         uses: actions/checkout@v4
->>>>>>> ca9ae6d8
       - name: Docker meta
         id: docker_meta
         uses: docker/metadata-action@v5
@@ -39,10 +32,6 @@
       - name: Set up Docker Buildx
         uses: docker/setup-buildx-action@v3
       - name: Build and push
-<<<<<<< HEAD
-        id: docker_build
-=======
->>>>>>> ca9ae6d8
         uses: docker/build-push-action@v5
         with:
           context: .  # for go build -buildvcs to be able to read git info
